package org.apache.spark.ml.boosting
import java.util.UUID

import org.apache.commons.math3.distribution.PoissonDistribution
import org.apache.spark.ml.PredictorParams
import org.apache.spark.ml.classification.BoostingClassificationModel
import org.apache.spark.ml.ensemble.{
  EnsemblePredictionModelType,
  HasBaseLearner,
  HasNumBaseLearners,
  HasNumRound
}
import org.apache.spark.ml.param.shared.{HasSeed, HasTol, HasValidationIndicatorCol, HasWeightCol}
import org.apache.spark.ml.regression.BoostingRegressionModel
import org.apache.spark.ml.util.Instrumentation
import org.apache.spark.sql.DataFrame
import org.apache.spark.sql.functions._

trait BoostingParams
    extends PredictorParams
    with HasNumBaseLearners
    with HasWeightCol
    with HasSeed
    with HasBaseLearner
<<<<<<< HEAD
    with HasValidationIndicatorCol
    with HasTol
    with HasNumRound {

  setDefault(numRound -> 5)
  setDefault(numBaseLearners -> 10)
  setDefault(tol -> 1E-3)

  def evaluateOnValidation(
      weights: Array[Double],
      boosters: Array[EnsemblePredictionModelType],
      labelColName: String,
      featuresColName: String,
      loss: Double => Double)(df: DataFrame): Double = {
    val model = new BoostingRegressionModel(weights, boosters)
    val lossUDF = udf(loss)
    model
      .transform(df)
      .agg(sum(lossUDF(abs(col(labelColName) - col(model.getPredictionCol)))))
      .head()
      .getDouble(0)
  }

  def evaluateOnValidation(
      numClasses: Int,
      weights: Array[Double],
      boosters: Array[EnsemblePredictionModelType],
      labelColName: String,
      featuresColName: String,
      loss: Double => Double)(df: DataFrame): Double = {
    val model = new BoostingClassificationModel(numClasses, weights, boosters)
    val lossUDF = udf(loss)
    model
      .transform(df)
      .agg(
        sum(lossUDF(when(col(labelColName) === col(model.getPredictionCol), 0.0).otherwise(1.0))))
      .head()
      .getDouble(0)
  }

  def probabilize(
      boostWeightColName: String,
      boostProbaColName: String,
      poissonProbaColName: String)(df: DataFrame): DataFrame = {
    val agg = df.agg(count(lit(1)), sum(boostWeightColName)).first()
    val (numLines, sumWeights) = (agg.getLong(0).toDouble, agg.getDouble(1))

    df.withColumn(boostProbaColName, col(boostWeightColName) / sumWeights)
      .withColumn(poissonProbaColName, col(boostProbaColName) * numLines)
  }

  def updateWeights(
      boostWeightColName: String,
      lossColName: String,
      beta: Double,
      updatedBoostWeightColName: String)(df: DataFrame): DataFrame = {
    df.withColumn(
      updatedBoostWeightColName,
      col(boostWeightColName) * pow(lit(beta), lit(1) - col(lossColName)))
  }

  def avgLoss(lossColName: String, boostProbaColName: String)(df: DataFrame): Double = {
    df.agg(sum(col(lossColName) * col(boostProbaColName)))
      .first()
      .getDouble(0)
  }

  def beta(avgl: Double, numClasses: Int = 2): Double = {
    avgl / ((1 - avgl) * (numClasses - 1))
  }

  def weight(beta: Double): Double = {
    math.log(1 / beta)
  }

  def extractBoostedBag(poissonProbaColName: String, seed: Long)(df: DataFrame): DataFrame = {

    val poissonProbaColIndex = df.schema.fieldIndex(poissonProbaColName)

    val replicatedRDD = df.rdd.mapPartitionsWithIndex {
      case (i, rows) =>
        rows.zipWithIndex.flatMap {
          case (row, j) =>
            val prob = row.getDouble(poissonProbaColIndex)
            if (prob == 0.0) {
              Iterator.empty
            } else {
              val poisson = new PoissonDistribution(prob)
              poisson.reseedRandomGenerator(seed + i + j)
              Iterator.fill(poisson.sample())(row)
            }
        }
    }

    df.sparkSession.createDataFrame(replicatedRDD, df.schema)

  }

  def terminateVal(
      withValidation: Boolean,
      error: Double,
      verror: Double,
      tol: Double,
      numRound: Int,
      numTry: Int,
      iter: Int,
      instrumentation: Instrumentation): (Int, Double, Int) = {
    if (withValidation) {

      val improved = verror < error * (1 - tol)
      if (improved) {
        (iter - 1, verror, 0)
      } else {
        if (numTry == numRound - 1) {
          instrumentation.logInfo(
            s"Stopped because new boosters don't improved validation performance more than $tol in $numRound rounds.")
          (0, 0.0, numTry + 1)
        } else {
          (iter - 1, error, numTry + 1)
        }
      }
    } else {
      (iter - 1, 0.0, 0)
    }

  }

  def terminate(
      avgl: Double,
      withValidation: Boolean,
      error: Double,
      verror: Double,
      tol: Double,
      numRound: Int,
      numTry: Int,
      iter: Int,
      instrumentation: Instrumentation,
      numClasses: Double = 2.0): (Int, Double, Int) = {
    if (avgl < ((numClasses - 1.0) / numClasses) && avgl > 0) {
      terminateVal(withValidation, error, verror, tol, numRound, numTry, iter, instrumentation)
    } else {
      instrumentation.logInfo(s"Stopped because weight of new booster is higher than 0.5")
      (0, 0.0, 1)
    }
  }

=======
    with HasLearningRate {

  setDefault(maxIter -> 10)
  setDefault(learningRate -> 0.1)
>>>>>>> 405c51d6
}<|MERGE_RESOLUTION|>--- conflicted
+++ resolved
@@ -1,15 +1,8 @@
 package org.apache.spark.ml.boosting
-import java.util.UUID
-
 import org.apache.commons.math3.distribution.PoissonDistribution
 import org.apache.spark.ml.PredictorParams
 import org.apache.spark.ml.classification.BoostingClassificationModel
-import org.apache.spark.ml.ensemble.{
-  EnsemblePredictionModelType,
-  HasBaseLearner,
-  HasNumBaseLearners,
-  HasNumRound
-}
+import org.apache.spark.ml.ensemble.{EnsemblePredictionModelType, HasBaseLearner, HasNumBaseLearners, HasNumRound}
 import org.apache.spark.ml.param.shared.{HasSeed, HasTol, HasValidationIndicatorCol, HasWeightCol}
 import org.apache.spark.ml.regression.BoostingRegressionModel
 import org.apache.spark.ml.util.Instrumentation
@@ -22,7 +15,6 @@
     with HasWeightCol
     with HasSeed
     with HasBaseLearner
-<<<<<<< HEAD
     with HasValidationIndicatorCol
     with HasTol
     with HasNumRound {
@@ -169,10 +161,4 @@
     }
   }
 
-=======
-    with HasLearningRate {
-
-  setDefault(maxIter -> 10)
-  setDefault(learningRate -> 0.1)
->>>>>>> 405c51d6
 }