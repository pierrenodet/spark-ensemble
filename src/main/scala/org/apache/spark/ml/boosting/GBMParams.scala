--- conflicted
+++ resolved
@@ -16,7 +16,6 @@
 
 trait GBMParams
     extends PredictorParams
-    with HasWeightCol
     with HasLearningRate
     with HasMaxIter
     with BoostingParams
@@ -26,7 +25,6 @@
   setDefault(numBaseLearners -> 10)
   setDefault(tol -> 1E-3)
   setDefault(maxIter -> 10)
-<<<<<<< HEAD
 
   /**
    * param for using optimized weights in GBM
@@ -324,7 +322,4 @@
     }
   }
 
-=======
-  setDefault(learningRate -> 1)
->>>>>>> 405c51d6
 }